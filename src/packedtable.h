--- conflicted
+++ resolved
@@ -2,17 +2,12 @@
 #define CUCKOO_FILTER_PACKED_TABLE_H_
 
 #include <sstream>
+#include <utility>
 
 #include "debug.h"
 #include "permencoding.h"
 #include "printutil.h"
 
-<<<<<<< HEAD
-=======
-#include <sstream>
-#include <utility>
-
->>>>>>> ec0acd9a
 namespace cuckoofilter {
 
 // Using Permutation encoding to save 1 bit per tag
@@ -98,20 +93,18 @@
     DPRINTF(DEBUG_TABLE, "PackedTable::PrintTags done\n");
   }
 
-  void comparator(uint32_t &a, uint32_t &b) {
+  inline void SortPair(uint32_t &a, uint32_t &b) {
     if ((a & 0x0f) > (b & 0x0f)) {
-      uint32_t tmp = a;
-      a = b;
-      b = tmp;
+      std::swap(a, b);
     }
   }
 
   inline void SortTags(uint32_t *tags) {
-    comparator(tags[0], tags[2]);
-    comparator(tags[1], tags[3]);
-    comparator(tags[0], tags[1]);
-    comparator(tags[2], tags[3]);
-    comparator(tags[1], tags[2]);
+    SortPair(tags[0], tags[2]);
+    SortPair(tags[1], tags[3]);
+    SortPair(tags[0], tags[1]);
+    SortPair(tags[2], tags[3]);
+    SortPair(tags[1], tags[2]);
   }
 
   /* read and decode the bucket i, pass the 4 decoded tags to the 2nd arg
@@ -347,12 +340,9 @@
     tags2[1] |= ((v >> 8) & 0x000f);
     tags2[3] |= ((v >> 12) & 0x000f);
 
-    bool ret1 = ((tags1[0] == tag) || (tags1[1] == tag) || (tags1[2] == tag) ||
-                 (tags1[3] == tag));
-    bool ret2 = ((tags2[0] == tag) || (tags2[1] == tag) || (tags2[2] == tag) ||
-                 (tags2[3] == tag));
-
-    return ret1 || ret2;
+    return (tags1[0] == tag) || (tags1[1] == tag) || (tags1[2] == tag) ||
+           (tags1[3] == tag) || (tags2[0] == tag) || (tags2[1] == tag) ||
+           (tags2[2] == tag) || (tags2[3] == tag);
   }
 
   bool FindTagInBucket(const size_t i, const uint32_t tag) const {
@@ -408,7 +398,6 @@
           PrintBucket(i);
           ReadBucket(i, tags);
         }
-<<<<<<< HEAD
         DPRINTF(DEBUG_TABLE, "PackedTable::InsertTagToBucket Ok\n");
         return true;
       }
@@ -443,360 +432,6 @@
   // } // NumTagsInBucket
 
 };  // PackedTable
-=======
-
-        inline void SortPair(uint32_t& a, uint32_t& b) {
-            if ((a & 0x0f) > (b & 0x0f)) {
-                std::swap(a, b);
-            }
-        }
-
-        inline void SortTags(uint32_t *tags) {
-            SortPair(tags[0], tags[2]);
-            SortPair(tags[1], tags[3]);
-            SortPair(tags[0], tags[1]);
-            SortPair(tags[2], tags[3]);
-            SortPair(tags[1], tags[2]);
-        }
-
-        /* read and decode the bucket i, pass the 4 decoded tags to the 2nd arg
-         * bucket bits = 12 codeword bits + dir bits of tag1 + dir bits of tag2 ...
-         */
-        inline void ReadBucket(const size_t i, uint32_t tags[4]) const {
-            DPRINTF(DEBUG_TABLE, "PackedTable::ReadBucket %zu \n", i);
-            DPRINTF(DEBUG_TABLE, "dirbitsmask=%x\n", DIRBITSMASK);
-
-            const char* p; // =  buckets_ + ((bits_per_bucket * i) >> 3);
-            uint16_t codeword;
-            uint8_t lowbits[4];
-
-            if (bits_per_tag == 5) {
-                // 1 dirbits per tag, 16 bits per bucket
-                p = buckets_ + (i * 2);
-                uint16_t bucketbits = *((uint16_t*) p );
-                codeword = bucketbits & 0x0fff;
-                tags[0] = ((bucketbits >> 8 ) & DIRBITSMASK);
-                tags[1] = ((bucketbits >> 9 ) & DIRBITSMASK);
-                tags[2] = ((bucketbits >> 10) & DIRBITSMASK);
-                tags[3] = ((bucketbits >> 11) & DIRBITSMASK);
-            }
-            else if (bits_per_tag == 6) { 
-                // 2 dirbits per tag, 20 bits per bucket
-                p = buckets_ + ((20 * i) >> 3);
-                uint32_t bucketbits = *((uint32_t*) p );
-                codeword =  (*((uint16_t*) p ) >> ((i & 1) << 2 )) & 0x0fff;
-                tags[0] = (bucketbits >> (8  + ((i & 1)<< 2)) ) & DIRBITSMASK;
-                tags[1] = (bucketbits >> (10 + ((i & 1)<< 2)) ) & DIRBITSMASK;
-                tags[2] = (bucketbits >> (12 + ((i & 1)<< 2)) ) & DIRBITSMASK;
-                tags[3] = (bucketbits >> (14 + ((i & 1)<< 2)) ) & DIRBITSMASK;
-            }
-            else if (bits_per_tag == 7) { 
-                // 3 dirbits per tag, 24 bits per bucket
-                p = buckets_ + (i << 1) + i;
-                uint32_t bucketbits = *((uint32_t*) p );
-                codeword = *((uint16_t*) p ) & 0x0fff;
-                tags[0] = (bucketbits >> 8 ) & DIRBITSMASK;
-                tags[1] = (bucketbits >> 11) & DIRBITSMASK;
-                tags[2] = (bucketbits >> 14) & DIRBITSMASK;
-                tags[3] = (bucketbits >> 17) & DIRBITSMASK;
-            }
-            else if (bits_per_tag == 8) { 
-                // 4 dirbits per tag, 28 bits per bucket
-                p = buckets_ + ((28 * i) >> 3);
-                uint32_t bucketbits = *((uint32_t*) p );
-                codeword =  (*((uint16_t*) p ) >> ((i & 1) << 2 )) & 0x0fff;
-                tags[0] = (bucketbits >> (8  + ((i & 1)<< 2)) ) & DIRBITSMASK;
-                tags[1] = (bucketbits >> (12 + ((i & 1)<< 2)) ) & DIRBITSMASK;
-                tags[2] = (bucketbits >> (16 + ((i & 1)<< 2)) ) & DIRBITSMASK;
-                tags[3] = (bucketbits >> (20 + ((i & 1)<< 2)) ) & DIRBITSMASK;
-            }
-            else if (bits_per_tag == 9) { 
-                // 5 dirbits per tag, 32 bits per bucket
-                p = buckets_ + (i * 4);
-                uint32_t bucketbits = *((uint32_t*) p );
-                codeword = *((uint16_t*) p ) & 0x0fff;
-                tags[0] = (bucketbits >> 8 ) & DIRBITSMASK;
-                tags[1] = (bucketbits >> 13) & DIRBITSMASK;
-                tags[2] = (bucketbits >> 18) & DIRBITSMASK;
-                tags[3] = (bucketbits >> 23) & DIRBITSMASK;
-            }
-            else if (bits_per_tag == 13) {
-                // 9 dirbits per tag,  48 bits per bucket
-                p = buckets_ + (i * 6);
-                uint64_t  bucketbits = *((uint64_t*) p );
-                codeword = *((uint16_t*) p ) & 0x0fff;
-                tags[0] = (bucketbits >> 8 ) & DIRBITSMASK;
-                tags[1] = (bucketbits >> 17) & DIRBITSMASK;
-                tags[2] = (bucketbits >> 26) & DIRBITSMASK;
-                tags[3] = (bucketbits >> 35) & DIRBITSMASK;
-            }
-            else if (bits_per_tag == 17) {
-                // 13 dirbits per tag, 64 bits per bucket
-                p = buckets_ + (i << 3);
-                uint64_t bucketbits = *((uint64_t*) p );
-                codeword = *((uint16_t*) p ) & 0x0fff;
-                tags[0] = (bucketbits >> 8 ) & DIRBITSMASK;
-                tags[1] = (bucketbits >> 21) & DIRBITSMASK;
-                tags[2] = (bucketbits >> 34) & DIRBITSMASK;
-                tags[3] = (bucketbits >> 47) & DIRBITSMASK;
-            }
-
-            /* codeword is the lowest 12 bits in the bucket */
-            uint16_t v = perm_.dec_table[codeword];
-            lowbits[0] = (v & 0x000f);
-            lowbits[2] = ((v>>4) & 0x000f);
-            lowbits[1] = ((v>>8) & 0x000f);
-            lowbits[3] = ((v>>12) & 0x000f);
-
-            tags[0] |= lowbits[0]; 
-            tags[1] |= lowbits[1]; 
-            tags[2] |= lowbits[2]; 
-            tags[3] |= lowbits[3]; 
-
-            if (debug_level & DEBUG_TABLE) {
-                PrintTags(tags);
-            }
-            DPRINTF(DEBUG_TABLE, "PackedTable::ReadBucket done \n");
-
-        }
-
-        /* Tag = 4 low bits + x high bits
-         * L L L L H H H H ...
-         */
-        inline void WriteBucket(const size_t i, uint32_t tags[4], bool sort = true) {
-            DPRINTF(DEBUG_TABLE, "PackedTable::WriteBucket %zu \n", i);
-            /* first sort the tags in increasing order is arg sort = true*/
-            if (sort) {
-                DPRINTF(DEBUG_TABLE, "Sort tags\n");
-                SortTags(tags);
-            }
-            if (debug_level & DEBUG_TABLE) {
-                PrintTags(tags);
-            }
-
-            /* put in direct bits for each tag*/
-
-            uint8_t lowbits[4];
-            uint32_t highbits[4];
-
-            lowbits[0]   = tags[0] & 0x0f;
-            lowbits[1]   = tags[1] & 0x0f;
-            lowbits[2]   = tags[2] & 0x0f;
-            lowbits[3]   = tags[3] & 0x0f;
-
-            highbits[0] =  tags[0] & 0xfffffff0;
-            highbits[1] =  tags[1] & 0xfffffff0;
-            highbits[2] =  tags[2] & 0xfffffff0;
-            highbits[3] =  tags[3] & 0xfffffff0;
-
-            // note that :  tags[j] = lowbits[j] | highbits[j]
-
-            uint16_t codeword = perm_.encode(lowbits);
-            DPRINTF(DEBUG_TABLE, "codeword=%s\n", PrintUtil::bytes_to_hex((char*) &codeword, 2).c_str());
-
-            /* write out the bucketbits to its place*/
-            const char* p = buckets_ + ((bits_per_bucket * i) >> 3);
-            DPRINTF(DEBUG_TABLE, "original bucketbits=%s\n", PrintUtil::bytes_to_hex((char*) p, 8).c_str());
-
-            if (bits_per_bucket == 16) {
-                // 1 dirbits per tag
-                *((uint16_t*) p) = 
-                    codeword | (highbits[0] << 8) | (highbits[1] << 9) | (highbits[2] << 10) | (highbits[3] << 11);
-            }
-            else if (bits_per_bucket == 20) {
-                // 2 dirbits per tag
-                if ((i & 0x0001) == 0) {
-                    *((uint32_t*) p) &= 0xfff00000;
-                    *((uint32_t*) p) |= 
-                        codeword | (highbits[0] << 8) | (highbits[1] << 10) | (highbits[2] << 12) | (highbits[3] << 14);
-                }
-                else {
-                    *((uint32_t*) p) &= 0xff00000f;
-                    *((uint32_t*) p) |= 
-                        (codeword << 4) | (highbits[0] << 12) | (highbits[1] << 14) | (highbits[2] << 16) | (highbits[3] << 18);
-                }
-            }
-            else if (bits_per_bucket == 24) {
-                // 3 dirbits per tag
-                *((uint32_t*) p) &= 0xff000000;
-                *((uint32_t*) p) |=
-                    codeword | (highbits[0] << 8) | (highbits[1] << 11) | (highbits[2] << 14) | (highbits[3] << 17);
-            }
-            else if (bits_per_bucket == 28) {
-                // 4 dirbits per tag
-                if ((i & 0x0001) == 0) {
-                    *((uint32_t*) p) &= 0xf0000000;
-                    *((uint32_t*) p) |= 
-                        codeword | (highbits[0] << 8) | (highbits[1] << 12) | (highbits[2] << 16) | (highbits[3] << 20);
-                }
-                else {
-                    *((uint32_t*) p) &= 0x0000000f;
-                    *((uint32_t*) p) |= 
-                        (codeword << 4) | (highbits[0] << 12) | (highbits[1] << 16) | (highbits[2] << 20) | (highbits[3] << 24);
-                }
-            }
-            else if (bits_per_bucket == 32) {
-                // 5 dirbits per tag
-                *((uint32_t*) p) = 
-                    codeword | (highbits[0] << 8) | (highbits[1] << 13) | (highbits[2] << 18) | (highbits[3] << 23);
-                DPRINTF(DEBUG_TABLE, " new bucketbits=%s\n", PrintUtil::bytes_to_hex((char*) p, 4).c_str());
-            }
-            else if (bits_per_bucket == 48) {
-                // 9 dirbits per tag
-                *((uint64_t*) p) &= 0xffff000000000000ULL;
-                *((uint64_t*) p) |= 
-                    codeword | 
-                    ((uint64_t) highbits[0] << 8)  | 
-                    ((uint64_t) highbits[1] << 17) | 
-                    ((uint64_t) highbits[2] << 26) | 
-                    ((uint64_t) highbits[3] << 35);
-                DPRINTF(DEBUG_TABLE, " new bucketbits=%s\n", PrintUtil::bytes_to_hex((char*) p, 4).c_str());
-
-            }
-            else if (bits_per_bucket == 64) {
-                // 13 dirbits per tag
-                *((uint64_t*) p) = 
-                    codeword | 
-                    ((uint64_t) highbits[0] << 8)  | 
-                    ((uint64_t) highbits[1] << 21) | 
-                    ((uint64_t) highbits[2] << 34) | 
-                    ((uint64_t) highbits[3] << 47);
-            }
-            DPRINTF(DEBUG_TABLE, "PackedTable::WriteBucket done\n");
-        }
-
-
-
-        bool FindTagInBuckets(const size_t i1, 
-                              const size_t i2,
-                              const uint32_t tag) const {
-//            DPRINTF(DEBUG_TABLE, "PackedTable::FindTagInBucket %zu\n", i);
-            uint32_t tags1[4];
-            uint32_t tags2[4];
-
-            // disable for now
-            // _mm_prefetch( buckets_ + (i1 * bits_per_bucket) / 8,  _MM_HINT_NTA);
-            // _mm_prefetch( buckets_ + (i2 * bits_per_bucket) / 8,  _MM_HINT_NTA);
-
-            //ReadBucket(i1, tags1);
-            //ReadBucket(i2, tags2);
-
-            uint16_t v;
-            uint64_t  bucketbits1 = *((uint64_t*) (buckets_ + bits_per_bucket * i1 / 8));
-            uint64_t  bucketbits2 = *((uint64_t*) (buckets_ + bits_per_bucket * i2 / 8));
-
-
-            tags1[0] = (bucketbits1 >> 8 ) & DIRBITSMASK;
-            tags1[1] = (bucketbits1 >> 17) & DIRBITSMASK;
-            tags1[2] = (bucketbits1 >> 26) & DIRBITSMASK;
-            tags1[3] = (bucketbits1 >> 35) & DIRBITSMASK;
-            v = perm_.dec_table[(bucketbits1 ) & 0x0fff];
-            // the order 0 2 1 3 is not a bug
-            tags1[0] |= (v & 0x000f); 
-            tags1[2] |= ((v>>4) & 0x000f);
-            tags1[1] |= ((v>>8) & 0x000f);
-            tags1[3] |= ((v>>12) & 0x000f);
-
-
-            tags2[0] = (bucketbits2 >> 8 ) & DIRBITSMASK;
-            tags2[1] = (bucketbits2 >> 17) & DIRBITSMASK;
-            tags2[2] = (bucketbits2 >> 26) & DIRBITSMASK;
-            tags2[3] = (bucketbits2 >> 35) & DIRBITSMASK;
-            v = perm_.dec_table[ (bucketbits2 ) & 0x0fff];
-            tags2[0] |= (v & 0x000f); 
-            tags2[2] |= ((v>>4) & 0x000f);
-            tags2[1] |= ((v>>8) & 0x000f);
-            tags2[3] |= ((v>>12) & 0x000f);
-
-            return (tags1[0] == tag) || (tags1[1] == tag) || 
-                   (tags1[2] == tag) || (tags1[3] == tag) ||
-                   (tags2[0] == tag) || (tags2[1] == tag) || 
-                   (tags2[2] == tag) || (tags2[3] == tag);
-        }
-
-        bool FindTagInBucket(const size_t i, const uint32_t tag) const {
-            DPRINTF(DEBUG_TABLE, "PackedTable::FindTagInBucket %zu\n", i);
-            uint32_t tags[4];
-            ReadBucket(i, tags);
-            if (debug_level & DEBUG_TABLE) {
-                PrintTags(tags);
-            }
-
-            bool ret = ((tags[0] == tag) || (tags[1] == tag) || (tags[2] == tag) || (tags[3] == tag));
-            DPRINTF(DEBUG_TABLE, "PackedTable::FindTagInBucket %d \n", ret);
-            return ret;
-        }
-
-        bool DeleteTagFromBucket(const size_t i,  const uint32_t tag) {
-            uint32_t tags[4];
-            ReadBucket(i, tags);
-            if (debug_level & DEBUG_TABLE) {
-                PrintTags(tags);
-            }
-            for (size_t j = 0; j < 4; j++ ){
-                if (tags[j] == tag) {
-                    tags[j] = 0;
-                    WriteBucket(i, tags);
-                    return true;
-                }
-            }
-            return false;
-        }// DeleteTagFromBucket
-
-        bool InsertTagToBucket(const size_t i,  const uint32_t tag, const bool kickout, uint32_t& oldtag) {
-            DPRINTF(DEBUG_TABLE, "PackedTable::InsertTagToBucket %zu \n", i);
-
-            uint32_t tags[4];
-            DPRINTF(DEBUG_TABLE, "PackedTable::InsertTagToBucket read bucket to tags\n");
-            ReadBucket(i, tags);
-            if (debug_level & DEBUG_TABLE) {
-                PrintTags(tags);
-                PrintBucket(i);
-            }
-            for (size_t j = 0; j < 4; j++ ){
-                if (tags[j] == 0) {
-                    DPRINTF(DEBUG_TABLE, "PackedTable::InsertTagToBucket slot %zu is empty\n", j);
-
-                    tags[j] = tag;
-                    WriteBucket(i, tags);
-                    if (debug_level & DEBUG_TABLE) {
-                        PrintBucket(i);
-                        ReadBucket(i, tags);
-                    }
-                    DPRINTF(DEBUG_TABLE, "PackedTable::InsertTagToBucket Ok\n");
-                    return true;
-                }
-            }
-            if (kickout) {
-
-                size_t r = rand() & 3;
-                DPRINTF(DEBUG_TABLE, "PackedTable::InsertTagToBucket, let's kick out a random slot %zu \n", r);
-                //PrintBucket(i);
-
-                oldtag = tags[r];
-                tags[r] = tag;
-                WriteBucket(i, tags);
-                if (debug_level & DEBUG_TABLE) {
-                    PrintTags(tags);
-                }
-            }
-            DPRINTF(DEBUG_TABLE, "PackedTable::InsertTagToBucket, insert failed \n");
-            return false;
-        }
-
-
-        // inline size_t NumTagsInBucket(const size_t i) {
-        //     size_t num = 0;
-        //     for (size_t j = 0; j < tags_per_bucket; j++ ){
-        //         if (ReadTag(i, j) != 0) {
-        //             num ++;
-        //         }
-        //     }
-        //     return num;
-        // } // NumTagsInBucket
-
-    };// PackedTable
->>>>>>> ec0acd9a
 }  // namespace cuckoofilter
 
 #endif  // CUCKOO_FILTER_PACKED_TABLE_H_